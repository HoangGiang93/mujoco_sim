--- conflicted
+++ resolved
@@ -118,11 +118,7 @@
     tinyxml2::XMLDocument doc;
     if (doc.LoadFile(model_path.c_str()) != tinyxml2::XML_SUCCESS)
     {
-<<<<<<< HEAD
         mju_error("Couldn't read file in [%s]\n", model_path.c_str());
-=======
-        mju_error("Couldn't read file in [%s]\n", model_urdf_path.c_str());
->>>>>>> aa88f3cf
     }
 
     tinyxml2::XMLElement *mujoco_element;
@@ -220,8 +216,6 @@
     model_xml_doc.SaveFile(model_path.c_str());
 }
 
-<<<<<<< HEAD
-=======
 void fix_inertial(const boost::filesystem::path &model_path)
 {
     tinyxml2::XMLDocument model_xml_doc;
@@ -283,7 +277,6 @@
     model_xml_doc.SaveFile(model_path.c_str());
 }
 
->>>>>>> aa88f3cf
 void add_mimic_joints(const boost::filesystem::path &model_path)
 {
     tinyxml2::XMLDocument model_xml_doc;
